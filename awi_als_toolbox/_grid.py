--- conflicted
+++ resolved
@@ -1073,21 +1073,8 @@
         
         data_vars["lon"] = xr.Variable(grid_dims, self.lons.astype(np.float32),
                                        attrs=self.cfg.get_var_attrs("lon"))
-<<<<<<< HEAD
-        data_vars["lat"] = xr.Variable(grid_dims, self.lats.astype(np.float32),
-                                       attrs=self.cfg.get_var_attrs("lon"))
-=======
         data_vars["lat"] = xr.Variable(coord_dims, self.lats.astype(np.float32),
                                        attrs=self.cfg.get_var_attrs("lat"))
-        #data_vars = {"elevation": xr.Variable(grid_dims, self.grid.astype(np.float32)),
-        #             "lon": xr.Variable(coord_dims, self.lons.astype(np.float32)),
-        #             "lat": xr.Variable(coord_dims, self.lats.astype(np.float32))}
-
-        # Add grid mapping
-        # grid_mapping_name, grid_mapping_attrs = self.grid_mapping_items
-        # if grid_mapping_name is not None:
-        #     data_vars[grid_mapping_name] = xr.Variable(("grid_mapping"), [0], attrs=grid_mapping_attrs)
->>>>>>> a75ce4ae
 
         # Collect all coords
         coords = {"time": xr.Variable("time", [np.mean(self.reftimes)], attrs=self.cfg.get_var_attrs("time")),
